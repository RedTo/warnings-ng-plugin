--- conflicted
+++ resolved
@@ -266,24 +266,6 @@
         }
     }
 
-<<<<<<< HEAD
-}
-
-/**
- * Simple filter for InputStream that replaces string parts with a given replacement.
- */
-class ReplacingInputStream extends FilterInputStream {
-    private final LinkedList<Integer> input = new LinkedList<Integer>();
-    private final LinkedList<Integer> output = new LinkedList<Integer>();
-    private final byte[] search;
-    private final byte[] replacement;
-
-    ReplacingInputStream(InputStream in, byte[] search, byte[] replacement) {
-        super(in);
-        this.search = search;
-        this.replacement = replacement;
-    }
-=======
     /**
      * Simple filter for InputStream that replaces string parts with a given replacement. Mainly taken over from:
      * https://github.com/apache/poi/blob/trunk/src/java/org/apache/poi/util/ReplacingInputStream.java
@@ -301,7 +283,6 @@
             this.search = search;
             this.replacement = replacement;
         }
->>>>>>> 24d416ae
 
         private boolean matchFound() {
             Iterator<Integer> inputIterator = input.iterator();
