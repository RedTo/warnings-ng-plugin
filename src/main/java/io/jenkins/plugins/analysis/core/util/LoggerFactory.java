--- conflicted
+++ resolved
@@ -3,13 +3,7 @@
 import javax.annotation.CheckForNull;
 import java.io.ByteArrayOutputStream;
 import java.io.PrintStream;
-<<<<<<< HEAD
-import java.util.List;
-
-import org.apache.commons.lang.StringUtils;
-=======
 import java.util.Collection;
->>>>>>> 0642dbee
 
 import hudson.plugins.analysis.core.GlobalSettings;
 import hudson.plugins.analysis.core.Settings;
@@ -89,19 +83,6 @@
         }
 
         @Override
-<<<<<<< HEAD
-        public void logEachLine(final List<String> lines) {
-            for (String line : lines) {
-                print(line);
-            }
-        }
-
-        private void print(final String line) {
-            delegate.println(StringUtils.defaultString(toolName) + line);
-        }
-    }
-
-=======
         public void logEachLine(final Collection<String> lines) {
             lines.forEach(this::print);
         }
@@ -111,7 +92,6 @@
         }
     }
     
->>>>>>> 0642dbee
     /**
      * Null logger.
      */
